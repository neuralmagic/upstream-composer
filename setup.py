--- conflicted
+++ resolved
@@ -31,10 +31,7 @@
 # From https://github.com/pypa/pip/issues/7953#issuecomment-645133255
 site.ENABLE_USER_SITE = _IS_USER
 
-<<<<<<< HEAD
-=======
-
->>>>>>> 4ec276bc
+
 def package_files(prefix: str, directory: str, extension: str):
     # from https://stackoverflow.com/a/36693250
     paths = []
@@ -70,17 +67,10 @@
     "torch>=1.9,<2",
     "yahp==0.1.0",
     "requests>=2.26.0,<3",
-<<<<<<< HEAD
-    "numpy==1.21.5",  # TODO should this be >=1.21.5.10,<2
-    "apache-libcloud>=3.3.1,<4",
-    "psutil>=5.8.0,<6",
-    'coolname>=1.1.0,<2',
-=======
     "numpy>=1.21.5,<2",
     "apache-libcloud>=3.3.1,<4",
     "psutil>=5.8.0,<6",
     "coolname>=1.1.0,<2",
->>>>>>> 4ec276bc
 ]
 extra_deps = {}
 
@@ -91,77 +81,6 @@
     # Pinning versions strictly to avoid random test failures.
     # Should manually update dependency versions occassionally.
     "custom_inherit==2.3.2",
-<<<<<<< HEAD
-    'junitparser==2.4.3',
-    'coverage[toml]==6.3.2',
-    'fasteners==0.17.3',  # run_directory_uploader tests require fasteners
-    'pytest==7.1.0',
-    'toml==0.10.2',
-    'yapf==0.32.0',
-    'isort==5.10.1',
-    'ipython==7.32.0',
-    'ipykernel==6.9.2',
-    'jupyter==1.0.0',
-    'yamllint==1.26.3',
-    'pytest-timeout==2.1.0',
-    'recommonmark==0.7.1',
-    'sphinx==4.4.0',
-    # embedding md in rst require docutils>=0.17. See
-    # https://myst-parser.readthedocs.io/en/latest/sphinx/use.html?highlight=parser#include-markdown-files-into-an-rst-file
-    'docutils==0.17.1',
-    'sphinx_markdown_tables==0.0.15',
-    'sphinx-argparse==0.3.1',
-    'sphinxcontrib.katex==0.8.6',
-    'sphinxext.opengraph==0.6.1',
-    'sphinxemoji==0.2.0',
-    'furo==2022.3.4',
-    'sphinx-copybutton==0.5.0',
-    'testbook==0.4.2',
-    'myst-parser==0.16.1',
-    'pylint==2.12.2',
-    'docformatter==1.4',
-    'sphinx_panels==0.6.0',
-    'sphinxcontrib-images==0.9.4',
-    # need webdataset to run pyight. Including here to pass pyright.
-    # TODO Remove once https://github.com/mosaicml/composer/issues/771 is fixed.
-    'webdataset==0.1.103',
-]
-
-extra_deps["deepspeed"] = [
-    'deepspeed==0.5.10',  # TODO should this be >=0.5.10,<0.6
-]
-
-extra_deps["wandb"] = [
-    'wandb>=0.12.10,<0.13',
-]
-
-extra_deps["unet"] = [
-    'monai>=0.8.0,<0.9',
-    'scikit-learn>=1.0.1,<2',
-]
-
-extra_deps["vit"] = [
-    'vit_pytorch==0.27',
-]
-
-extra_deps["timm"] = [
-    'timm>=0.5.4,<0.6',
-]
-
-extra_deps["coco"] = [
-    'pycocotools>=2.0.4,<3',
-]
-
-extra_deps["nlp"] = [
-    'transformers>=4.11,<5',
-    'datasets>=1.14,<2',
-]
-
-extra_deps['webdataset'] = [
-    # PyPI does not permit git dependencies. See https://github.com/mosaicml/composer/issues/771
-    # 'webdataset @ git+https://github.com/mosaicml/webdataset.git@dev'
-    'wurlitzer>=3.0.2,<4',
-=======
     "junitparser==2.4.3",
     "coverage[toml]==6.3.2",
     "fasteners==0.17.3",  # object store tests require fasteners
@@ -231,7 +150,6 @@
     # PyPI does not permit git dependencies. See https://github.com/mosaicml/composer/issues/771
     # "webdataset @ git+https://github.com/mosaicml/webdataset.git@dev"
     "wurlitzer>=3.0.2,<4",
->>>>>>> 4ec276bc
 ]
 
 extra_deps["all"] = set(dep for deps in extra_deps.values() for dep in deps)
@@ -245,11 +163,7 @@
 composer_data_files += package_files('composer', 'algorithms', ".json")
 
 setup(name="mosaicml",
-<<<<<<< HEAD
-      version="0.5.0",
-=======
       version="0.6.0",
->>>>>>> 4ec276bc
       author="MosaicML",
       author_email="team@mosaicml.com",
       description="Composer provides well-engineered implementations of efficient training methods to give "
